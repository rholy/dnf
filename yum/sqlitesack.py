#!/usr/bin/python -tt

# This program is free software; you can redistribute it and/or modify
# it under the terms of the GNU General Public License as published by
# the Free Software Foundation; either version 2 of the License, or
# (at your option) any later version.
#
# This program is distributed in the hope that it will be useful,
# but WITHOUT ANY WARRANTY; without even the implied warranty of
# MERCHANTABILITY or FITNESS FOR A PARTICULAR PURPOSE.  See the
# GNU Library General Public License for more details.
#
# You should have received a copy of the GNU General Public License
# along with this program; if not, write to the Free Software
# Foundation, Inc., 59 Temple Place - Suite 330, Boston, MA 02111-1307, USA.
# Copyright 2005 Duke University 

#
# Implementation of the YumPackageSack class that uses an sqlite backend
#

import os
import os.path
import fnmatch

import yumRepo
from packages import PackageObject, RpmBase, YumAvailablePackage
import Errors
import misc

from sqlutils import executeSQL
import rpmUtils.miscutils
import sqlutils
import constants
import operator
import time

def catchSqliteException(func):
    """This decorator converts sqlite exceptions into RepoError"""
    def newFunc(*args, **kwargs):
        try:
            return func(*args, **kwargs)
        except sqlutils.sqlite.Error, e:
            if hasattr(e, "message"):
                raise Errors.RepoError, str(e.message)
            raise Errors.RepoError, str(e)

    newFunc.__name__ = func.__name__
    newFunc.__doc__ = func.__doc__
    newFunc.__dict__.update(func.__dict__)
    return newFunc

def _share_data(value):
    return misc.share_data(value)

class YumAvailablePackageSqlite(YumAvailablePackage, PackageObject, RpmBase):
    def __init__(self, repo, db_obj):
        self.prco = { 'obsoletes': (),
                      'conflicts': (),
                      'requires': (),
                      'provides': () }
        self.sack = repo.sack
        self.repoid = repo.id
        self.repo = repo
        self.state = None
        self._loadedfiles = False
        self._read_db_obj(db_obj)
        # for stupid metadata created without epochs listed in the version tag
        # die die
        if self.epoch is None:
            self.epoch = '0'
        self.id = self.pkgId
        self.ver = self.version 
        self.rel = self.release 
        self.pkgtup = (self.name, self.arch, self.epoch, self.version, self.release)

        self._changelog = None
        self._hash = None

    files = property(fget=lambda self: self._loadFiles())

    def _read_db_obj(self, db_obj, item=None):
        """read the db obj. If asked for a specific item, return it.
           otherwise populate out into the object what exists"""
        if item:
            try:
                return db_obj[item]
            except (IndexError, KeyError):
                return None

        for item in ['name', 'arch', 'epoch', 'version', 'release', 'pkgKey']:
            try:
                setattr(self, item, _share_data(db_obj[item]))
            except (IndexError, KeyError):
                pass

        for item in ['pkgId']:
            try:
                setattr(self, item, db_obj[item])
            except (IndexError, KeyError):
                pass

        try:
            checksum_type = _share_data(db_obj['checksum_type'])
            check_sum = (checksum_type, db_obj['pkgId'], True)
            self._checksums = [ check_sum ]
        except (IndexError, KeyError):
            pass

    @catchSqliteException
    def _sql_MD(self, MD, sql, *args):
        """ Exec SQL against an MD of the repo, return a cursor. """

        cache = getattr(self.sack, MD + 'db')[self.repo]
        cur = cache.cursor()
        executeSQL(cur, sql, *args)
        return cur

    def __getattr__(self, varname):
        db2simplemap = { 'packagesize' : 'size_package',
                         'archivesize' : 'size_archive',
                         'installedsize' : 'size_installed',
                         'buildtime' : 'time_build',
                         'hdrstart' : 'rpm_header_start',
                         'hdrend' : 'rpm_header_end',
                         'basepath' : 'location_base',
                         'relativepath': 'location_href',
                         'filetime' : 'time_file',
                         'packager' : 'rpm_packager',
                         'group' : 'rpm_group',
                         'buildhost' : 'rpm_buildhost',
                         'sourcerpm' : 'rpm_sourcerpm',
                         'vendor' : 'rpm_vendor',
                         'license' : 'rpm_license',
                         'checksum_value' : 'pkgId',
                        }
        
        dbname = varname
        if db2simplemap.has_key(varname):
            dbname = db2simplemap[varname]
        try:
            r = self._sql_MD('primary',
                         "SELECT %s FROM packages WHERE pkgId = ?" % dbname,
                         (self.pkgId,)).fetchone()
        except Errors.RepoError, e:
            if str(e).startswith('no such column'):
                #FIXME - after API break make this an AttributeError Raise
                raise KeyError, str(e)
            raise                         
        value = r[0]
        if varname == 'epoch' and value is None:
            value = '0'
        if varname in {'vendor' : 1, 'packager' : 1, 'buildhost' : 1,
                       'license' : 1, 'group' : 1,
                       'summary' : 1, 'description' : 1, 'sourcerpm' : 1,
                       'url' : 1}:
            value  = _share_data(value)
        setattr(self, varname, value)
            
        return value
        
    def _loadFiles(self):
        if self._loadedfiles:
            return self._files

        result = {}
        
        #FIXME - this should be try, excepting
        self.sack.populate(self.repo, mdtype='filelists')
        cur = self._sql_MD('filelists',
                           "SELECT dirname, filetypes, filenames " \
                           "FROM   filelist JOIN packages USING(pkgKey) " \
                           "WHERE  packages.pkgId = ?", (self.pkgId,))
        for ob in cur:
            dirname = ob['dirname']
            filetypes = decodefiletypelist(ob['filetypes'])
            filenames = decodefilenamelist(ob['filenames'])
            while(filetypes):
                if dirname:
                    filename = dirname+'/'+filenames.pop()
                else:
                    filename = filenames.pop()
                filetype = _share_data(filetypes.pop())
                result.setdefault(filetype,[]).append(filename)
        self._loadedfiles = True
        self._files = result

        return self._files

    def _loadChangelog(self):
        result = []
        if not self._changelog:
            if not self.sack.otherdb.has_key(self.repo):
                try:
                    self.sack.populate(self.repo, mdtype='otherdata')
                except Errors.RepoError:
                    self._changelog = result
                    return
            cur = self._sql_MD('other',
                               "SELECT date, author, changelog " \
                               "FROM   changelog JOIN packages USING(pkgKey) " \
                               "WHERE  pkgId = ?", (self.pkgId,))
            # Check count(pkgId) here, the same way we do in searchFiles()?
            # Failure mode is much less of a problem.
            for ob in cur:
                result.append( (ob['date'], _share_data(ob['author']),
                                ob['changelog']) )
            self._changelog = result
            return
    
        
    def returnIdSum(self):
            return (self.checksum_type, self.pkgId)
    
    def returnChangelog(self):
        self._loadChangelog()
        return self._changelog
    
    def returnFileEntries(self, ftype='file'):
        self._loadFiles()
        return RpmBase.returnFileEntries(self,ftype)
    
    def returnFileTypes(self):
        self._loadFiles()
        return RpmBase.returnFileTypes(self)

    def simpleFiles(self, ftype='file'):
        sql = "SELECT name as fname FROM files WHERE pkgKey = ? and type = ?"
        cur = self._sql_MD('primary', sql, (self.pkgKey, ftype))
        return map(lambda x: x['fname'], cur)

    def returnPrco(self, prcotype, printable=False):
        prcotype = _share_data(prcotype)
        if isinstance(self.prco[prcotype], tuple):
            sql = "SELECT name, version, release, epoch, flags " \
                  "FROM %s WHERE pkgKey = ?" % prcotype
            cur = self._sql_MD('primary', sql, (self.pkgKey,))
            self.prco[prcotype] = [ ]
            for ob in cur:
                prco_set = (_share_data(ob['name']), _share_data(ob['flags']),
                            (_share_data(ob['epoch']),
                             _share_data(ob['version']),
                             _share_data(ob['release'])))
                self.prco[prcotype].append(_share_data(prco_set))

        return RpmBase.returnPrco(self, prcotype, printable)
    
    def _requires_with_pre(self):
        """returns requires with pre-require bit"""
        sql = "SELECT name, version, release, epoch, flags,pre " \
              "FROM requires WHERE pkgKey = ?"
        cur = self._sql_MD('primary', sql, (self.pkgKey,))
        requires = []
        for ob in cur:
            pre = "0"
            if ob['pre'].lower() in ['TRUE', 1]:
                pre = "1"
            prco_set = (_share_data(ob['name']), _share_data(ob['flags']),
                        (_share_data(ob['epoch']),
                         _share_data(ob['version']),
                         _share_data(ob['release'])), pre)
            requires.append(prco_set)
        return requires

class YumSqlitePackageSack(yumRepo.YumPackageSack):
    """ Implementation of a PackageSack that uses sqlite cache instead of fully
    expanded metadata objects to provide information """

    def __init__(self, packageClass):
        # Just init as usual and create a dict to hold the databases
        yumRepo.YumPackageSack.__init__(self, packageClass)
        self.primarydb = {}
        self.filelistsdb = {}
        self.otherdb = {}
        self.excludes = {}
        self._excludes = set() # of (repo, pkgKey)
        self._all_excludes = {}
        self._search_cache = {
            'provides' : { },
            'requires' : { },
            }
        self._key2pkg = {}

    @catchSqliteException
    def _sql_MD(self, MD, repo, sql, *args):
        """ Exec SQL against an MD of the repo, return a cursor. """

        cache = getattr(self, MD + 'db')[repo]
        cur = cache.cursor()
        executeSQL(cur, sql, *args)
        return cur

    def _sql_MD_pkg_num(self, MD, repo):
        """ Give a count of pkgIds in the given repo DB """
        sql = "SELECT count(pkgId) FROM packages"
        return self._sql_MD('primary', repo, sql).fetchone()[0]
        
    def __len__(self):
        # First check if everything is excluded
        all_excluded = True
        for (repo, cache) in self.primarydb.items():
            if repo not in self._all_excludes:
                all_excluded = False
                break
        if all_excluded:
            return 0
            
        exclude_num = 0
        for repo in self.excludes:
            exclude_num += len(self.excludes[repo])
        if hasattr(self, 'pkgobjlist'):
            return len(self.pkgobjlist) - exclude_num
        
        pkg_num = 0
        sql = "SELECT count(pkgId) FROM packages"
        for repo in self.primarydb:
            pkg_num += self._sql_MD_pkg_num('primary', repo)
        return pkg_num - exclude_num

    def dropCachedData(self):
        if hasattr(self, '_memoize_requires'):
            del self._memoize_requires
        if hasattr(self, '_memoize_provides'):
            del self._memoize_provides
        if hasattr(self, 'pkgobjlist'):
            del self.pkgobjlist
        self._key2pkg = {}
        self._search_cache = {
            'provides' : { },
            'requires' : { },
            }
        misc.unshare_data()

    @catchSqliteException
    def close(self):
        self.dropCachedData()

        for dataobj in self.primarydb.values() + \
                       self.filelistsdb.values() + \
                       self.otherdb.values():
            dataobj.close()
        self.primarydb = {}
        self.filelistsdb = {}
        self.otherdb = {}
        self.excludes = {}
        self._excludes = set()
        self._all_excludes = {}

        yumRepo.YumPackageSack.close(self)

    def buildIndexes(self):
        # We don't need to play with returnPackages() caching as it handles
        # additions to excludes after the cache is built.
        pass

    def _checkIndexes(self, failure='error'):
        return

    # Remove a package
    # Because we don't want to remove a package from the database we just
    # add it to the exclude list
    def delPackage(self, obj):
        if not self.excludes.has_key(obj.repo):
            self.excludes[obj.repo] = {}
        self.excludes[obj.repo][obj.pkgId] = 1
        self._excludes.add( (obj.repo, obj.pkgKey) )

    def _delAllPackages(self, repo):
        """ Exclude all packages from the repo. """
        self._all_excludes[repo] = True
        if repo in self.excludes:
            del self.excludes[repo]
        if repo in self._key2pkg:
            del self._key2pkg[repo]

    def _excluded(self, repo, pkgId):
        if repo in self._all_excludes:
            return True
        
        if repo in self.excludes and pkgId in self.excludes[repo]:
            return True
                
        return False

    def _pkgKeyExcluded(self, repo, pkgKey):
        if repo in self._all_excludes:
            return True

        return (repo, pkgKey) in self._excludes

    def _pkgExcluded(self, po):
        return self._pkgKeyExcluded(po.repo, po.pkgKey)

    def _packageByKey(self, repo, pkgKey):
        """ Lookup a pkg by it's pkgKey, if we don't have it load it """
        if not self._key2pkg.has_key(repo):
            self._key2pkg[repo] = {}
        if not self._key2pkg[repo].has_key(pkgKey):
            sql = "SELECT pkgKey, pkgId, name, epoch, version, release " \
                  "FROM packages WHERE pkgKey = ?"
            cur = self._sql_MD('primary', repo, sql, (pkgKey,))
            po = self.pc(repo, cur.fetchone())
            self._key2pkg[repo][pkgKey] = po
        return self._key2pkg[repo][pkgKey]
        
    def _packageByKeyData(self, repo, pkgKey, data):
        """ Like _packageByKey() but we already have the data for .pc() """
        if data['pkgKey'] not in self._key2pkg.get(repo, {}):
            po = self.pc(repo, data)
            self._key2pkg.setdefault(repo, {})[pkgKey] = po
        return self._key2pkg[repo][data['pkgKey']]

    def addDict(self, repo, datatype, dataobj, callback=None):
        if self.added.has_key(repo):
            if datatype in self.added[repo]:
                return
        else:
            self.added[repo] = []

        if not self.excludes.has_key(repo): 
            self.excludes[repo] = {}

        if dataobj is None:
            raise Errors.RepoError, "Tried to add None %s to %s" % (datatype, repo)

        if datatype == 'metadata':
            self.primarydb[repo] = dataobj
        elif datatype == 'filelists':
            self.filelistsdb[repo] = dataobj
        elif datatype == 'otherdata':
            self.otherdb[repo] = dataobj
        else:
            # We can not handle this yet...
            raise Errors.RepoError, "Sorry sqlite does not support %s in %s" % (datatype, repo)
    
        self.added[repo].append(datatype)

        
    # Get all files for a certain pkgId from the filelists.xml metadata
    # Search packages that either provide something containing name
    # or provide a file containing name 
    def searchAll(self,name, query_type='like'):
        # this function is just silly and it reduces down to just this
        return self.searchPrco(name, 'provides')

    def _sql_pkgKey2po(self, repo, cur, pkgs=None, have_data=False):
        """ Takes a cursor and maps the pkgKey rows into a list of packages. """
        if pkgs is None: pkgs = []
        for ob in cur:
            if self._pkgKeyExcluded(repo, ob['pkgKey']):
                continue
            if have_data:
                pkgs.append(self._packageByKeyData(repo, ob['pkgKey'], ob))
            else:
                pkgs.append(self._packageByKey(repo, ob['pkgKey']))
        return pkgs

    @staticmethod
    def _sql_esc(pattern):
        """ Apply SQLite escaping, if needed. Returns pattern and esc. """
        esc = ''
        if "_" in pattern or "%" in pattern:
            esc = ' ESCAPE "!"'
            pattern = pattern.replace("!", "!!")
            pattern = pattern.replace("%", "!%")
            pattern = pattern.replace("_", "!_")
        return (pattern, esc)

    @catchSqliteException
    def searchFiles(self, name, strict=False):
        """search primary if file will be in there, if not, search filelists, use globs, if possible"""
        
        # optimizations:
        # if it is not  glob, then see if it is in the primary.xml filelists, 
        # if so, just use those for the lookup
        
        glob = True
        querytype = 'glob'
        if strict or not misc.re_glob(name):
            glob = False
            querytype = '='

        # Take off the trailing slash to act like rpm
        if name[-1] == '/':
            name = name[:-1]
       
        pkgs = []
        if len(self.filelistsdb) == 0:
            # grab repo object from primarydb and force filelists population in this sack using repo
            # sack.populate(repo, mdtype, callback, cacheonly)
            for (repo,cache) in self.primarydb.items():
                if repo in self._all_excludes:
                    continue

                self.populate(repo, mdtype='filelists')

        # Check to make sure the DB data matches, this should always pass but
        # we've had weird errors. So check it for a bit.
        for repo in self.filelistsdb:
            pri_pkgs = self._sql_MD_pkg_num('primary',   repo)
            fil_pkgs = self._sql_MD_pkg_num('filelists', repo)
            if pri_pkgs != fil_pkgs:
                raise Errors.RepoError

        for (rep,cache) in self.filelistsdb.items():
            if rep in self._all_excludes:
                continue

            cur = cache.cursor()

            if glob:
                dirname_check = ""
            else:
                dirname = os.path.dirname(name)
                dirname_check = "dirname = \"%s\" and " % dirname

            # grab the entries that are a single file in the 
            # filenames section, use sqlites globbing if it is a glob
            executeSQL(cur, "select pkgKey from filelist where \
                    %s length(filetypes) = 1 and \
                    dirname || ? || filenames \
                    %s ?" % (dirname_check, querytype), ('/', name))
            self._sql_pkgKey2po(rep, cur, pkgs)

            def filelist_globber(dirname, filenames):
                files = filenames.split('/')
                fns = map(lambda f: '%s/%s' % (dirname, f), files)
                if glob:
                    matches = fnmatch.filter(fns, name)
                else:
                    matches = filter(lambda x: name==x, fns)
                return len(matches)

            cache.create_function("filelist_globber", 2, filelist_globber)
            # for all the ones where filenames is multiple files, 
            # make the files up whole and use python's globbing method
            executeSQL(cur, "select pkgKey from filelist where \
                             %s length(filetypes) > 1 \
                             and filelist_globber(dirname,filenames)" % dirname_check)

            self._sql_pkgKey2po(rep, cur, pkgs)

        pkgs = misc.unique(pkgs)
        return pkgs
        
    @catchSqliteException
    def searchPrimaryFields(self, fields, searchstring):
        """search arbitrary fields from the primarydb for a string"""
        result = []
        if len(fields) < 1:
            return result
        
        searchstring = searchstring.replace("'", "''")
        (searchstring, esc) = self._sql_esc(searchstring)
        sql = "select DISTINCT pkgKey from packages where %s like '%%%s%%'%s " % (fields[0], searchstring, esc)
        
        for f in fields[1:]:
            sql = "%s or %s like '%%%s%%'%s " % (sql, f, searchstring, esc)
        
        for (rep,cache) in self.primarydb.items():
            cur = cache.cursor()
            executeSQL(cur, sql)
            self._sql_pkgKey2po(rep, cur, result)
        return result    

    @catchSqliteException
    def searchPrimaryFieldsMultipleStrings(self, fields, searchstrings):
        """search arbitrary fields from the primarydb for a multiple strings
           return packages, number of items it matched as a list of tuples"""
           
        result = [] # (pkg, num matches)
        if len(fields) < 1:
            return result
        
        # NOTE: I can't see any reason not to use this all the time, speed
        # comparison shows them as baiscally equal.
        if len(searchstrings) > constants.PATTERNS_MAX:
            tot = {}
            for searchstring in searchstrings:
                matches = self.searchPrimaryFields(fields, searchstring)
                for po in matches:
                    tot[po] = tot.get(po, 0) + 1
            for po in sorted(tot, key=operator.itemgetter, reverse=True):
                result.append((po, tot[po]))
            return result
       
        unionstring = "select pkgKey, SUM(cumul) AS total from ( "
        endunionstring = ")GROUP BY pkgKey ORDER BY total DESC"
                
        #SELECT pkgkey, SUM(cumul) AS total FROM (SELECT pkgkey, 1 
        #AS cumul FROM packages WHERE description LIKE '%foo%' UNION ... ) 
        #GROUP BY pkgkey ORDER BY total DESC;
        selects = []
        
        for s in searchstrings:         
            s = s.replace("'", "''")
            (s, esc) = self._sql_esc(s)
            sql="select pkgKey,1 AS cumul from packages where %s like '%%%s%%'%s " % (fields[0], s, esc)
            for f in fields[1:]:
                sql = "%s or %s like '%%%s%%'%s " % (sql, f, s, esc)
            selects.append(sql)
        
        totalstring = unionstring + " UNION ALL ".join(selects) + endunionstring

        for (rep,cache) in self.primarydb.items():
            cur = cache.cursor()
            executeSQL(cur, totalstring)
            for ob in cur:
                if self._pkgKeyExcluded(rep, ob['pkgKey']):
                    continue
                result.append((self._packageByKey(rep, ob['pkgKey']), ob['total']))
        return result
        
    @catchSqliteException
    def returnObsoletes(self, newest=False):
        if newest:
            raise NotImplementedError()

        obsoletes = {}
        for (rep,cache) in self.primarydb.items():
            cur = cache.cursor()
            executeSQL(cur, "select packages.name as name,\
                packages.pkgKey as pkgKey,\
                packages.arch as arch, packages.epoch as epoch,\
                packages.release as release, packages.version as version,\
                obsoletes.name as oname, obsoletes.epoch as oepoch,\
                obsoletes.release as orelease, obsoletes.version as oversion,\
                obsoletes.flags as oflags\
                from obsoletes,packages where obsoletes.pkgKey = packages.pkgKey")
            for ob in cur:
                # If the package that is causing the obsoletes is excluded
                # continue without processing the obsoletes
                if self._pkgKeyExcluded(rep, ob['pkgKey']):
                    continue
                    
                key = ( _share_data(ob['name']), _share_data(ob['arch']),
                        _share_data(ob['epoch']), _share_data(ob['version']),
                        _share_data(ob['release']))
                (n,f,e,v,r) = ( _share_data(ob['oname']),
                                _share_data(ob['oflags']),
                                _share_data(ob['oepoch']),
                                _share_data(ob['oversion']),
                                _share_data(ob['orelease']))

                key = _share_data(key)
                val = _share_data((n,f,(e,v,r)))
                obsoletes.setdefault(key,[]).append(val)

        return obsoletes

    @catchSqliteException
    def getPackageDetails(self,pkgId):
        for (rep,cache) in self.primarydb.items():
            cur = cache.cursor()
            executeSQL(cur, "select * from packages where pkgId = ?", (pkgId,))
            for ob in cur:
                return ob
    
    @catchSqliteException
    def _getListofPackageDetails(self, pkgId_list):
        pkgs = []
        if len(pkgId_list) == 0:
            return pkgs
        pkgid_query = str(tuple(pkgId_list))

        for (rep,cache) in self.primarydb.items():
            cur = cache.cursor()
            executeSQL(cur, "select * from packages where pkgId in %s" %(pkgid_query,))
            #executeSQL(cur, "select * from packages where pkgId in %s" %(pkgid_query,))            
            for ob in cur:
                pkgs.append(ob)
        
        return pkgs
        
    @catchSqliteException
    def _search_get_memoize(self, prcotype):
        if not hasattr(self, '_memoize_' + prcotype):
            memoize = {}

            for (rep,cache) in self.primarydb.items():
                if rep in self._all_excludes:
                    continue

                cur = cache.cursor()
                executeSQL(cur, "select * from %s" % prcotype)
                for x in cur:
                    val = (_share_data(x['name']), _share_data(x['flags']),
                           (_share_data(x['epoch']), _share_data(x['version']),
                            _share_data(x['release'])))
                    val = _share_data(val)
                    key = (rep, val[0])
                    pkgkey = _share_data(x['pkgKey'])
                    val = (pkgkey, val)
                    memoize.setdefault(key, []).append(val)
            setattr(self, '_memoize_' + prcotype, memoize)
        return getattr(self, '_memoize_' + prcotype)

    @catchSqliteException
    def _search(self, prcotype, name, flags, version):
        if flags == 0:
            flags = None
        if type(version) in (str, type(None), unicode):
            req = (name, flags, rpmUtils.miscutils.stringToVersion(
                version))
        elif type(version) in (tuple, list): # would this ever be a list?
            req = (name, flags, version)

        prcotype = _share_data(prcotype)
        req      = _share_data(req)
        if self._search_cache[prcotype].has_key(req):
            return self._search_cache[prcotype][req]

        result = { }

        #  Requires is the biggest hit, pre-loading provides actually hurts
        #  NOTE: Disabling atm. ... small install/updates get a significant hit.
        # And even large updates take a hit with the memoize path, maybe we
        # fixed something with later change? ... maybe I was on crack?
        #  Speed seems to depend on _search_cache.
        if True: # prcotype != 'requires':
            primarydb_items = self.primarydb.items()
            preload = False
        else:
            primarydb_items = []
            preload = True
            memoize = self._search_get_memoize(prcotype)
            for (rep,cache) in self.primarydb.items():
                if rep in self._all_excludes:
                    continue

                tmp = {}
                for x in memoize.get((rep, name), []):
                    pkgkey, val = x
                    if rpmUtils.miscutils.rangeCompare(req, val):
                        tmp.setdefault(pkgkey, []).append(val)
                for pkgKey, hits in tmp.iteritems():
                    if self._pkgKeyExcluded(rep, pkgKey):
                        continue
                    result[self._packageByKey(rep, pkgKey)] = hits

        for (rep,cache) in primarydb_items:
            if rep in self._all_excludes:
                continue

            cur = cache.cursor()
            executeSQL(cur, "select * from %s where name=?" % prcotype,
                       (name,))
            tmp = { }
            for x in cur:
                val = (_share_data(x['name']), _share_data(x['flags']),
                       (_share_data(x['epoch']), _share_data(x['version']),
                        _share_data(x['release'])))
                val = _share_data(val)
                if rpmUtils.miscutils.rangeCompare(req, val):
                    tmp.setdefault(x['pkgKey'], []).append(val)
            for pkgKey, hits in tmp.iteritems():
                if self._pkgKeyExcluded(rep, pkgKey):
                    continue
                result[self._packageByKey(rep, pkgKey)] = hits

        if prcotype != 'provides' or name[0] != '/':
            if not preload:
                self._search_cache[prcotype][req] = result
            return result

        if not misc.re_primary_filename(name):
            # if its not in the primary.xml files
            # search the files.xml file info
            for pkg in self.searchFiles(name, strict=True):
                result[pkg] = [(name, None, None)]
            if not preload:
                self._search_cache[prcotype][req] = result
            return result

        # If it is a filename, search the primary.xml file info
        for (rep,cache) in self.primarydb.items():
            if rep in self._all_excludes:
                continue

            cur = cache.cursor()
            executeSQL(cur, "select DISTINCT pkgKey from files where name = ?", (name,))
            for ob in cur:
                if self._pkgKeyExcluded(rep, ob['pkgKey']):
                    continue
                result[self._packageByKey(rep, ob['pkgKey'])] = [(name, None, None)]
        self._search_cache[prcotype][req] = result
        return result

    def getProvides(self, name, flags=None, version=(None, None, None)):
        return self._search("provides", name, flags, version)

    def getRequires(self, name, flags=None, version=(None, None, None)):
        return self._search("requires", name, flags, version)

    @catchSqliteException
    def searchNames(self, names):
        """return a list of packages matching any of the given names. This is 
           only a match on package name, nothing else"""
        
        pat_sqls = []
        qsql = """select pkgId,pkgKey,name,epoch,version,release,arch
                      from packages where """
        for name in names:
            pat_sqls.append("name = ?")
        qsql = qsql + " OR ".join(pat_sqls)

        returnList = []
        for (repo, cache) in self.primarydb.items():
            cur = cache.cursor()
            executeSQL(cur, qsql, list(names))

            self._sql_pkgKey2po(repo, cur, returnList, have_data=True)

        return returnList
 
    @catchSqliteException
    def searchPrco(self, name, prcotype):
        """return list of packages having prcotype name (any evr and flag)"""
        glob = True
        querytype = 'glob'
        if not misc.re_glob(name):
            glob = False
            querytype = '='

        results = []
        for (rep,cache) in self.primarydb.items():
            cur = cache.cursor()
            executeSQL(cur, "select DISTINCT pkgKey from %s where name %s ?" % (prcotype,querytype), (name,))
            self._sql_pkgKey2po(rep, cur, results)
        
        # If it's not a provides or a filename, we are done
        if prcotype != "provides":
            return results
        if not glob and name[0] != '/':
            return results

        # If it is a filename, search the primary.xml file info
        for (rep,cache) in self.primarydb.items():
            cur = cache.cursor()
            executeSQL(cur, "select DISTINCT pkgKey from files where name %s ?" % querytype, (name,))
            self._sql_pkgKey2po(rep, cur, results)

        # if its in the primary.xml files then skip the other check
        if misc.re_primary_filename(name) and not glob:
            return misc.unique(results)

        # If it is a filename, search the files.xml file info
        results.extend(self.searchFiles(name))
        return misc.unique(results)
        
        
        #~ #FIXME - comment this all out below here
        #~ for (rep,cache) in self.filelistsdb.items():
            #~ cur = cache.cursor()
            #~ (dirname,filename) = os.path.split(name)
            #~ # FIXME: why doesn't this work???
            #~ if 0: # name.find('%') == -1: # no %'s in the thing safe to LIKE
                #~ executeSQL(cur, "select packages.pkgId as pkgId,\
                    #~ filelist.dirname as dirname,\
                    #~ filelist.filetypes as filetypes,\
                    #~ filelist.filenames as filenames \
                    #~ from packages,filelist where \
                    #~ (filelist.dirname LIKE ? \
                    #~ OR (filelist.dirname LIKE ? AND\
                    #~ filelist.filenames LIKE ?))\
                    #~ AND (filelist.pkgKey = packages.pkgKey)", (name,dirname,filename))
            #~ else: 
                #~ executeSQL(cur, "select packages.pkgId as pkgId,\
                    #~ filelist.dirname as dirname,\
                    #~ filelist.filetypes as filetypes,\
                    #~ filelist.filenames as filenames \
                    #~ from filelist,packages where dirname = ? AND filelist.pkgKey = packages.pkgKey" , (dirname,))

            #~ matching_ids = []
            #~ for res in cur:
                #~ if self._excluded(rep, res['pkgId']):
                    #~ continue
                
                #~ #FIXME - optimize the look up here by checking for single-entry filenames
                #~ quicklookup = {}
                #~ for fn in decodefilenamelist(res['filenames']):
                    #~ quicklookup[fn] = 1
                
                #~ # If it matches the dirname, that doesnt mean it matches
                #~ # the filename, check if it does
                #~ if filename and not quicklookup.has_key(filename):
                    #~ continue
                
                #~ matching_ids.append(str(res['pkgId']))
                
            
            #~ pkgs = self._getListofPackageDetails(matching_ids)
            #~ for pkg in pkgs:
                #~ results.append(self.pc(rep,pkg))
        
        #~ return results

    def searchProvides(self, name):
        """return list of packages providing name (any evr and flag)"""
        return self.searchPrco(name, "provides")
                
    def searchRequires(self, name):
        """return list of packages requiring name (any evr and flag)"""
        return self.searchPrco(name, "requires")

    def searchObsoletes(self, name):
        """return list of packages obsoleting name (any evr and flag)"""
        return self.searchPrco(name, "obsoletes")

    def searchConflicts(self, name):
        """return list of packages conflicting with name (any evr and flag)"""
        return self.searchPrco(name, "conflicts")


    def db2class(self, db, nevra_only=False):
        print 'die die die die die db2class'
        pass
        class tmpObject:
            pass
        y = tmpObject()
        
        y.nevra = (db['name'],db['epoch'],db['version'],db['release'],db['arch'])
        y.sack = self
        y.pkgId = db['pkgId']
        if nevra_only:
            return y
        
        y.hdrange = {'start': db['rpm_header_start'],'end': db['rpm_header_end']}
        y.location = {'href': db['location_href'],'value': '', 'base': db['location_base']}
        y.checksum = {'pkgid': 'YES','type': db['checksum_type'], 
                    'value': db['pkgId'] }
        y.time = {'build': db['time_build'], 'file': db['time_file'] }
        y.size = {'package': db['size_package'], 'archive': db['size_archive'], 'installed': db['size_installed'] }
        y.info = {'summary': db['summary'], 'description': db['description'],
                'packager': db['rpm_packager'], 'group': db['rpm_group'],
                'buildhost': db['rpm_buildhost'], 'sourcerpm': db['rpm_sourcerpm'],
                'url': db['url'], 'vendor': db['rpm_vendor'], 'license': db['rpm_license'] }
        return y

    @catchSqliteException
    def returnNewestByNameArch(self, naTup=None, patterns=None, ignore_case=False):

        # If naTup is set do it from the database otherwise use our parent's
        # returnNewestByNameArch
        if (not naTup):
            return yumRepo.YumPackageSack.returnNewestByNameArch(self, naTup,
                                                                 patterns,
                                                                 ignore_case)

        # First find all packages that fulfill naTup
        allpkg = []
        for (rep,cache) in self.primarydb.items():
            cur = cache.cursor()
            executeSQL(cur, "select pkgId,pkgKey,name,epoch,version,release,arch from packages where name=? and arch=?", naTup)
            self._sql_pkgKey2po(rep, cur, allpkg, have_data=True)
        
        # if we've got zilch then raise
        if not allpkg:
            raise Errors.PackageSackError, 'No Package Matching %s.%s' % naTup
        return misc.newestInList(allpkg)

    @catchSqliteException
    def returnNewestByName(self, name=None, patterns=None, ignore_case=False):
        # If name is set do it from the database otherwise use our parent's
        # returnNewestByName
        if (not name):
            return yumRepo.YumPackageSack.returnNewestByName(self, name,
                                                             patterns,
                                                             ignore_case)

        # First find all packages that fulfill name
        allpkg = []
        for (rep,cache) in self.primarydb.items():
            cur = cache.cursor()
            executeSQL(cur, "select pkgId,pkgKey,name,epoch,version,release,arch from packages where name=?", (name,))
            self._sql_pkgKey2po(rep, cur, allpkg, have_data=True)
        
        # if we've got zilch then raise
        if not allpkg:
            raise Errors.PackageSackError, 'No Package Matching %s' % name
        return misc.newestInList(allpkg)

    # Do what packages.matchPackageNames does, but query the DB directly
    @catchSqliteException
    def matchPackageNames(self, pkgspecs):
        matched = []
        exactmatch = []
        unmatched = list(pkgspecs)

        for p in pkgspecs:
            if misc.re_glob(p):
                query = PARSE_QUERY % ({ "op": "glob", "q": p })
                matchres = matched
            else:
                query = PARSE_QUERY % ({ "op": "=", "q": p })
                matchres = exactmatch

            for (rep, db) in self.primarydb.items():
                cur = db.cursor()
                executeSQL(cur, query)
                pmatches = self._sql_pkgKey2po(rep, cur)
                if len(pmatches):
                    unmatched.remove(p)
                matchres.extend(pmatches)

        exactmatch = misc.unique(exactmatch)
        matched = misc.unique(matched)
        unmatched = misc.unique(unmatched)
        return exactmatch, matched, unmatched

    @catchSqliteException
    def _buildPkgObjList(self, repoid=None, patterns=None, ignore_case=False):
        """Builds a list of packages, only containing nevra information. No
           excludes are done at this stage. """

        if patterns is None or len(patterns) > constants.PATTERNS_MAX:
            patterns = []
        
        returnList = []        
        for (repo,cache) in self.primarydb.items():
            if (repoid == None or repoid == repo.id):
                cur = cache.cursor()

                qsql = """select pkgId, pkgKey, name,epoch,version,release,arch 
                          from packages"""

                pat_sqls = []
                pat_data = []
                for pattern in patterns:
<<<<<<< HEAD
                    if ignore_case:
                        (pattern, esc) = self._sql_esc(pattern)
                        pattern = pattern.replace("*", "%")
                        pattern = pattern.replace("?", "_")

=======
                    done = False
>>>>>>> be409e60
                    for field in ['name', 'sql_nameArch', 'sql_nameVerRelArch',
                                  'sql_nameVer', 'sql_nameVerRel',
                                  'sql_envra', 'sql_nevra']:
                        if ignore_case:
<<<<<<< HEAD
=======
                            if not done:
                                done = True
                                (pattern, esc) = self._sql_esc(pattern)
                                pattern = pattern.replace("*", "%")
                                pattern = pattern.replace("?", "_")
>>>>>>> be409e60
                            pat_sqls.append("%s LIKE ?%s" % (field, esc))
                        else:
                            pat_sqls.append("%s GLOB ?" % field)
                        pat_data.append(pattern)
                if pat_sqls:
                    qsql = _FULL_PARSE_QUERY_BEG + " OR ".join(pat_sqls)
                executeSQL(cur, qsql, pat_data)
                for x in cur:
                    po = self._packageByKeyData(repo, x['pkgKey'], x)
                    returnList.append(po)
        if not patterns:
            self.pkgobjlist = returnList
        return returnList
                
    def returnPackages(self, repoid=None, patterns=None, ignore_case=False):
        """Returns a list of packages, only containing nevra information. The
           packages are processed for excludes. Note that patterns is just
           a hint, we are free it ignore it. """

        # Skip unused repos completely, Eg. *-source
        skip_all = True
        for repo in self.added:
            if repo not in self._all_excludes:
                skip_all = False

        if skip_all:
            return []

        if hasattr(self, 'pkgobjlist'):
            pkgobjlist = self.pkgobjlist
        else:
            pkgobjlist = self._buildPkgObjList(repoid, patterns, ignore_case)

        returnList = []
        for po in pkgobjlist:
            if self._pkgExcluded(po):
                continue
            returnList.append(po)

        return returnList

    @catchSqliteException
    def searchNevra(self, name=None, epoch=None, ver=None, rel=None, arch=None):        
        """return list of pkgobjects matching the nevra requested"""
        returnList = []
        
        # make sure some dumbass didn't pass us NOTHING to search on
        empty = True
        for arg in (name, epoch, ver, rel, arch):
            if arg:
                empty = False
        if empty:
            return returnList
        
        # make up our execute string
        q = "select pkgId,pkgKey,name,epoch,version,release,arch from packages WHERE"
        for (col, var) in [('name', name), ('epoch', epoch), ('version', ver),
                           ('arch', arch), ('release', rel)]:
            if var:
                if q[-5:] != 'WHERE':
                    q = q + ' AND %s = "%s"' % (col, var)
                else:
                    q = q + ' %s = "%s"' % (col, var)
            
        # Search all repositories            
        for (rep,cache) in self.primarydb.items():
            cur = cache.cursor()
            executeSQL(cur, q)
            self._sql_pkgKey2po(rep, cur, returnList, have_data=True)
        return returnList
    
    @catchSqliteException
    def excludeArchs(self, archlist):
        """excludes incompatible arches - archlist is a list of compat arches"""
        
        sarchlist = map(lambda x: "'%s'" % x , archlist)
        arch_query = ",".join(sarchlist)

        for (rep, cache) in self.primarydb.items():
            cur = cache.cursor()

            # First of all, make sure this isn't a *-source repo or something
            # where we'll be excluding everything.
            has_arch = False
            executeSQL(cur, "SELECT DISTINCT arch FROM packages")
            for row in cur:
                if row[0] in archlist:
                    has_arch = True
                    break
            if not has_arch:
                self._delAllPackages(rep)
                return
            
            myq = "select pkgId, pkgKey from packages where arch not in (%s)" % arch_query
            executeSQL(cur, myq)
            for row in cur:
                obj = self.pc(rep, row)
                self.delPackage(obj)

# Simple helper functions

# Return a string representing filenamelist (filenames can not contain /)
def encodefilenamelist(filenamelist):
    return '/'.join(filenamelist)

# Return a list representing filestring (filenames can not contain /)
def decodefilenamelist(filenamestring):
    filenamestring = filenamestring.replace('//', '/')
    return filenamestring.split('/')

# Return a string representing filetypeslist
# filetypes should be file, dir or ghost
def encodefiletypelist(filetypelist):
    result = ''
    ft2string = {'file': 'f','dir': 'd','ghost': 'g'}
    for x in filetypelist:
        result += ft2string[x]
    return result

# Return a list representing filetypestring
# filetypes should be file, dir or ghost
def decodefiletypelist(filetypestring):
    string2ft = {'f':'file','d': 'dir','g': 'ghost'}
    return [string2ft[x] for x in filetypestring]


# Query used by matchPackageNames
# op is either '=' or 'like', q is the search term
# Check against name, nameArch, nameVerRelArch, nameVer, nameVerRel,
# envra, nevra
PARSE_QUERY = """
select pkgKey from packages
where name %(op)s '%(q)s'
   or name || '.' || arch %(op)s '%(q)s'
   or name || '-' || version %(op)s '%(q)s'
   or name || '-' || version || '-' || release %(op)s '%(q)s'
   or name || '-' || version || '-' || release || '.' || arch %(op)s '%(q)s'
   or epoch || ':' || name || '-' || version || '-' || release || '.' || arch %(op)s '%(q)s'
   or name || '-' || epoch || ':' || version || '-' || release || '.' || arch %(op)s '%(q)s'
"""

# This is roughly the same as above, and used by _buildPkgObjList().
#  Use " to quote because we using ? ... and sqlutils.QmarkToPyformat gets
# confused.
_FULL_PARSE_QUERY_BEG = """
SELECT pkgId,pkgKey,name,epoch,version,release,arch,
  name || "." || arch AS sql_nameArch,
  name || "-" || version || "-" || release || "." || arch AS sql_nameVerRelArch,
  name || "-" || version AS sql_nameVer,
  name || "-" || version || "-" || release AS sql_nameVerRel,
  epoch || ":" || name || "-" || version || "-" || release || "." || arch AS sql_envra,
  name || "-" || epoch || ":" || version || "-" || release || "." || arch AS sql_nevra
  FROM packages
  WHERE
"""<|MERGE_RESOLUTION|>--- conflicted
+++ resolved
@@ -1027,27 +1027,16 @@
                 pat_sqls = []
                 pat_data = []
                 for pattern in patterns:
-<<<<<<< HEAD
-                    if ignore_case:
-                        (pattern, esc) = self._sql_esc(pattern)
-                        pattern = pattern.replace("*", "%")
-                        pattern = pattern.replace("?", "_")
-
-=======
                     done = False
->>>>>>> be409e60
                     for field in ['name', 'sql_nameArch', 'sql_nameVerRelArch',
                                   'sql_nameVer', 'sql_nameVerRel',
                                   'sql_envra', 'sql_nevra']:
                         if ignore_case:
-<<<<<<< HEAD
-=======
                             if not done:
                                 done = True
                                 (pattern, esc) = self._sql_esc(pattern)
                                 pattern = pattern.replace("*", "%")
                                 pattern = pattern.replace("?", "_")
->>>>>>> be409e60
                             pat_sqls.append("%s LIKE ?%s" % (field, esc))
                         else:
                             pat_sqls.append("%s GLOB ?" % field)
