.TH "yum.conf" "5" "" "Seth Vidal" "yum configuration file"
.SH "NAME"
.LP 
\fByum.conf\fR \- Configuration file for \fByum(8)\fR.
.SH "DESCRIPTION"
.LP
Yum uses a configuration file at \fB/etc/yum/yum.conf\fR.
.LP
Additional configuration files are also read from the directories set by the
\fBreposdir\fR option (default is `/etc/yum/repos.d').
See the \fBreposdir\fR option below for further details.

.SH "PARAMETERS"
.LP 
There are two types of sections in the yum configuration file(s): main and
repository. Main defines all global configuration options. There should be only
one main section. The repository section(s) define the configuration for each
repository/server. There should be one or more repository sections.

.SH "[main] OPTIONS"
.LP 
The [main] section must exist for yum to do anything. It consists of the
following options:

.IP \fBcachedir\fR
Directory where yum should store its cache and db files. The default is
`/var/cache/yum'.

.IP \fBpersistdir\fR
Directory where yum should store information that should persist over multiple
runs. The default is `/var/lib/yum'.

.IP \fBkeepcache\fR
Either `1' or `0'. Determines whether or not yum keeps the cache
of headers and packages after successful installation.  Default is '1'
(keep files)
.br

.IP \fBreposdir\fR
A list of directories where yum should look for .repo files which define
repositories to use. Default is `/etc/yum/repos.d'. Each
file in this directory should contain one or more repository sections as
documented in \fB[repository] options\fR below. These will be merged with the
repositories defined in /etc/yum/yum.conf to form the complete set of
repositories that yum will use.

.IP \fBdebuglevel\fR
Debug message output level. Practical range is 0\-10. Default is `2'.

.IP \fBerrorlevel\fR
Error message output level. Practical range is 0\-10. Default is `2'.

.IP \fBlogfile\fR
Full directory and file name for where yum should write its log file.

.IP \fBgpgcheck\fR
Either `1' or `0'. This tells yum whether or not it should perform a GPG
signature check on packages. When this is set in the [main] section it sets the
default for all repositories. This option also determines whether or not an
install of a package from a local RPM file will be GPG signature checked. The
default is `0'.

<<<<<<< HEAD
=======
.IP \fBrepo_gpgcheck\fR
Either `1' or `0'. This tells yum whether or not it should perform a GPG
signature check on the repodata. When this is set in the [main] section it sets the
default for all repositories. The default is `0'.

>>>>>>> eac42df0
.IP \fBskip_broken\fR
Either `1' or `0'. Resolve depsolve problems by removing packages that
are causing problems from the transaction.

.IP \fBassumeyes\fR
Either `1' or `0'. Determines whether or not yum prompts for confirmation of
critical actions. Default is `0' (do prompt).
.br
Command-line option: \fB\-y\fP

.IP \fBalwaysprompt\fR
Either `1' or `0'. Without this option, yum will not prompt for confirmation
when the list of packages to be installed exactly matches those given on the
command line. Unless \fBassumeyes\fR is enabled, it will still prompt for
package removal, or when additional packages need to be installed to fulfill
dependencies. Default is `1'.
.br

.IP \fBtolerant\fR
Either `1' or `0'. If enabled, then yum will be tolerant of errors on the
command line with regard to packages. For example: if you request to install
foo, bar and baz and baz is installed; yum won't error out complaining that baz
is already installed. Default to `0' (not tolerant).
.br
Command-line option: \fB\-t\fP

.IP \fBexclude\fR
List of packages to exclude from updates or installs. This should be a space
separated list.
Shell globs using wildcards (eg. * and ?) are allowed.

.IP \fBexactarch\fR
Either `1' or `0'. Set to `1' to make yum update only update the architectures
of packages that you have installed. ie: with this enabled yum will not install
an i686 package to update an i386 package. Default is `1'.

.IP \fBinstallonlypkgs \fR
List of packages that should only ever be installed, never updated. Kernels
in particular fall into this category. Defaults to kernel, kernel-smp,
kernel-bigmem, kernel-enterprise, kernel-debug, kernel-unsupported.

.IP \fBinstallonly_limit \fR
Number of packages listed in installonlypkgs to keep installed at the same
time. Setting to 0 disables this feature. Default is '0'.

.IP \fBkernelpkgnames \fR
List of package names that are kernels. This is really only here for the
updating of kernel packages and should be removed out in the yum 2.1 series.

.IP \fBshowdupesfromrepos\fR
Either `0' or `1'. Set to `1' if you wish to show any duplicate packages from
any repository, from package listings like the info or list commands. Set
to `0' if you want only to see the newest packages from any repository.
Default is `0'.

.IP \fBobsoletes \fR
This option only has affect during an \fBupdate\fR. It enables yum's
obsoletes processing logic. Useful when doing distribution level upgrades. See
also the yum \fBupgrade\fR command documentation for more details (yum(8)).
.br
Command-line option: \fB\-\-obsoletes\fP

.IP \fBoverwrite_groups \fR
Either `0' or `1'. Used to determine yum's behaviour if two or more
repositories offer the package groups with the same name. If
\fBoverwrite_groups\fR is `1' then the group packages of the last matching
repository will be used. If \fBoverwrite_groups\fR is `0' then the groups
from all matching repositories will be merged together as one large group.

.IP \fBenable_group_conditionals\fR
Either `0' or `1'. Determines whether yum will allow the use of conditionals
packages. Default is `1' (package conditionals are allowed).

.IP \fBgroup_package_types\fR
List of the following: optional, default, mandatory. Tells yum which type
of packages in groups will be installed when 'groupinstall' is called. 
Default is: default, mandatory

.IP \fBinstallroot \fR
Specifies an alternative installroot, relative to which all packages will be
installed. 
.br
Command-line option: \fB\-\-installroot\fP

.IP \fBdistroverpkg\fR
The package used by yum to determine the "version" of the distribution. This
can be any installed package. Default is `redhat-release'. You can see what
provides this manually by using: "yum whatprovides redhat-release".

.IP \fBdiskspacecheck\fR
Either `0' or `1'. Set this to `0' to disable the checking for sufficient
diskspace before a RPM transaction is run. Default is `1' (perform the check).

.IP \fBtsflags\fR
Comma or space separated list of transaction flags to pass to the rpm
transaction set. These include 'noscripts', 'notriggers', 'nodocs', 'test', and 'repackage'.
You can set all/any of them. However, if you don't know what these do in the
context of an rpm transaction set you're best leaving it alone. Default is
an empty list.

.IP \fBrecent\fR
Number of days back to look for `recent' packages added to a repository.
Used by the \fBlist recent\fR command. Default is `7'.

.IP \fBretries\fR
Set the number of times any attempt to retrieve a file should retry before 
returning an error. Setting this to `0' makes yum try forever. Default is `10'.

.IP \fBkeepalive \fR
Either `0' or `1'. Set whether HTTP keepalive should be used for HTTP/1.1
servers that support it. This can improve transfer speeds by using one
connection when downloading multiple files from a repository. Default is `1'.

.IP \fBtimeout \fR
Number of seconds to wait for a connection before timing out. Defaults to
30 seconds. This may be too short of a time for extremely overloaded
sites.

.IP \fBhttp_caching\fR
Determines how upstream HTTP caches are instructed to handle any HTTP downloads
that Yum does. This option can take the following values:

`all' means that all HTTP downloads should be cached.

`packages' means that only RPM package downloads should be cached (but not
repository metadata downloads).

`none' means that no HTTP downloads should be cached.

The default is `all'. This is recommended unless you are experiencing caching
related issues. Try to at least use `packages' to minimise load on repository
servers.

.IP \fBthrottle \fR
Enable bandwidth throttling for downloads. This option can be expressed as a
absolute data rate in bytes/sec. An SI prefix (k, M or G) may be appended to the
bandwidth value (eg. `5.5k' is 5.5 kilobytes/sec, `2M' is 2 Megabytes/sec).

Alternatively, this option can specify the percentage of total bandwidth to use 
(eg. `60%'). In this case the \fBbandwidth\fR option should be used to specify
the maximum available bandwidth.

Set to `0' to disable bandwidth throttling. This is the default.

.IP \fBbandwidth \fR
Use to specify the maximum available network bandwidth in bytes/second.  Used
with the \fBthrottle\fR option (above). If \fBthrottle\fR is a percentage and
\fBbandwidth\fR is `0' then bandwidth throttling will be disabled. If
\fBthrottle\fR is expressed as a data rate (bytes/sec) then this option is
ignored. Default is `0' (no bandwidth throttling). 

.IP \fBcommands\fR
List of functional commands to run if no functional commands are specified
on the command line (eg. "update foo bar baz quux").  None of the short options
(eg. -y, -e, -d) are accepted for this option.

." .IP \fBsyslog_ident \fR
." XXX not implemented yet

." .IP \fBsyslog_facility \fR
." XXX not implemented yet

.IP \fBproxy \fR
url to the proxy server that yum should use.

.IP \fBproxy_username \fR
username to use for proxy

.IP \fBproxy_password \fR
password for this proxy

.IP \fBplugins \fR
Either `0' or `1'. Global switch to enable or disable yum plugins. Default is
`0' (plugins disabled). See the \fBPLUGINS\fR section of the \fByum(8)\fR man
for more information on installing yum plugins.

.IP \fBpluginpath \fR
A list of directories where yum should look for plugin modules. Default is
`/usr/share/yum-plugins' and `/usr/lib/yum-plugins'.

.IP \fBpluginconfpath \fR
A list of directories where yum should look for plugin configuration files.
Default is `/etc/yum/pluginconf.d'.

.IP \fBmetadata_expire \fR
Time (in seconds) after which the metadata will expire. So that if the
current metadata downloaded is less than this many seconds old then yum will
not update the metadata against the repository.  If you find that
yum is not downloading information on updates as often as you would like
lower the value of this option. You can also change from the default of using
seconds to using days, hours or minutes by appending a d, h or m respectively.
The default is 1.5 hours, to compliment yum-updatesd running once an hour.
It's also possible to use the word "never", meaning that the metadata will
never expire. Note that when using a metalink file the metalink must always
be newer than the metadata for the repository, due to the validation, so this
timeout also applies to the metalink file.

.IP \fBmirrorlist_expire \fR
Time (in seconds) after which the mirrorlist locally cached will expire. 
If the current mirrorlist is less than this many seconds old then yum
will not download another copy of the mirrorlist, it has the same extra format
as metadata_expire.
If you find that yum is not downloading the mirrorlists as 
often as you would like lower the value of this option.

.IP \fBmdpolicy \fR
You can select from different metadata download policies depending on how much
data you want to download with the main repository metadata index. The
advantages of downloading more metadata with the index is that you can't get
into situations where you need to use that metadata later and the versions
available aren't compatible (or the user lacks privilages) and that if the
metadata is corrupt in any way yum will revert to the previous metadata.

`instant' - Just download the new metadata index, this is roughly what yum
always did, however it now does some checking on the index and reverts if
it classifies it as bad.

`group:primary' - Download the primary metadata with the index. This contains
most of the package information and so is almost always required anyway. This
is the default.

`group:small' - With the primary also download the updateinfo metadata, this is
required for yum-security operations and it also used in the graphical clients.
This file also tends to be significantly smaller than most others.

`group:main' - With the primary and updateinfo download the filelists metadata
and the group metadata. The filelists data is required for operations like
"yum install /bin/bash", and also some dependancy resolutions require it. The
group data is used in some graphical clients and for group operations like
"yum grouplist Base".

`group:all' - Download all metadata listed in the index, currently the only one
not listed above is the other metadata, which contains the changelog information
which is used by yum-changelog. This is what "yum makecache" uses.

.IP \fBmultilib_policy \fR
Can be set to 'all' or 'best'. All means install all possible arches for any package you 
want to install. Therefore yum install foo will install foo.i386 and foo.x86_64 on x86_64, 
if it is available. Best means install the best arch for this platform, only.

.IP \fBbugtracker_url \fR
Url where bugs should be filed for yum. Configurable for local versions or distro-specific
bugtrackers.

.IP \fBcolor \fR
Display colorized output automatically, depending on the output terminal,
always (using ANSI codes) or never.
Command-line option: \fB\-\-color\fP

.IP \fBcolor_list_installed_older \fR
The colorization/highlighting for pacakges in list/info installed which are
older than the latest available package with the same name and arch.
Default is `bold'.
Possible values are a comma seperated list containing: bold, blink, dim,
reverse, underline, fg:black, fg:red, fg:green, fg:yellow, fg:blue, fg:magenta,
fg:cyan, fg:white, bg:black, bg:red, bg:green, bg:yellow, bg:blue, bg:magenta,
bg:cyan, bg:white.

.IP \fBcolor_list_installed_newer \fR
The colorization/highlighting for pacakges in list/info installed which are
newer than the latest available package with the same name and arch.
Default is `bold,yellow'.
See color_list_installed_older for possible values.

.IP \fBcolor_list_installed_extra \fR
The colorization/highlighting for pacakges in list/info installed which has
no available package with the same name and arch.
Default is `bold,red'.
See color_list_installed_older for possible values.

.IP \fBcolor_list_available_upgrade \fR
The colorization/highlighting for pacakges in list/info available which is
an upgrade for the latest installed package with the same name and arch.
Default is `bold,blue'.
See color_list_installed_older for possible values.

.IP \fBcolor_list_available_downgrade \fR
The colorization/highlighting for pacakges in list/info available which is
a downgrade for the latest installed package with the same name and arch.
Default is `dim,cyan'.
See color_list_installed_older for possible values.

.IP \fBcolor_list_available_install \fR
The colorization/highlighting for pacakges in list/info available which has
no installed package with the same name and arch.
Default is `normal'.
See color_list_installed_older for possible values.

.IP \fBcolor_search_match \fR
The colorization/highlighting for text matches in search.
Default is `bold'.
See color_list_installed_older for possible values.

.SH "[repository] OPTIONS"
.LP 
The repository section(s) take the following form:
.IP \fBExample\fP:
[repositoryid] 
.br 
name=Some name for this repository
.br 
baseurl=url://path/to/repository/ 
.br 

.IP \fBrepositoryid\fR
Must be a unique name for each repository, one word.

.IP \fBname\fR
A human readable string describing the repository.

.IP \fBbaseurl\fR
Must be a URL to the directory where the yum repository's `repodata' directory
lives. Can be an http://, ftp:// or file:// URL. You can specify multiple URLs
in one baseurl statement. The best way to do this is like this:
.br
[repositoryid]
.br
name=Some name for this repository
.br
baseurl=url://server1/path/to/repository/
.br
        url://server2/path/to/repository/
.br
        url://server3/path/to/repository/
.br

If you list more than one baseurl= statement in a repository you will find
yum will ignore the earlier ones and probably act bizarrely. Don't do this,
you've been warned.

You can use HTTP basic auth by prepending "user:password@" to the server
name in the baseurl line.  For example: "baseurl=http://user:passwd@example.com/".

.IP \fBmetalink\fR
Specifies a URL to a metalink file for the repomd.xml, a list of mirrors for
the entire repository are generated by converting the mirrors for the
repomd.xml file to a baseurl. The metalink file also contains the latest
timestamp from the data in the repomd.xml, the length of the repomd.xml and
checksum data. This data is checked against any downloaded repomd.xml file
and all of the information from the metalink file must match. This can be used
instead of or with the \fBbaseurl\fR option. Substitution variables, described
below, can be used with this option. This option disables the mirrorlist option.

.IP \fBmirrorlist\fR
Specifies a URL to a file containing a list of baseurls. This can be used
instead of or with the \fBbaseurl\fR option. Substitution variables, described
below, can be used with this option. 

.IP \fBenabled\fR
Either `1' or `0'. This tells yum whether or not use this repository.

.IP \fBgpgcheck\fR
Either `1' or `0'. This tells yum whether or not it should perform a GPG
signature check on the packages gotten from this repository.

.IP \fBrepo_gpgcheck\fR
Either `1' or `0'. This tells yum whether or not it should perform a GPG
signature check on the repodata from this repository.

.IP \fBgpgkey\fR
A URL pointing to the ASCII-armoured GPG key file for the repository. This
option is used if yum needs a public key to verify a package and the required
key hasn't been imported into the RPM database. If this option is set, yum will
automatically import the key from the specified URL. You will be prompted before
the key is installed unless the \fBassumeyes\fR option is set.

Multiple URLs may be specified here in the same manner as the \fBbaseurl\fR
option (above). If a GPG key is required to install a package from a
repository, all keys specified for that repository will be installed.

.IP \fBexclude\fR
Same as the [main] \fBexclude\fR option but only for this repository.
Substitution variables, described below, are honored here.

.IP \fBincludepkgs\fR
Inverse of exclude. This is a list of packages you want to use from a
repository. If this option lists only one package then that is all yum will
ever see from the repository. Defaults to an empty list.  Substitution
variables, described below, are honored here.

.IP \fBenablegroups\fR
Either `0' or `1'. Determines whether yum will allow the use of package groups
for this repository. Default is `1' (package groups are allowed).

.IP \fBfailovermethod\fR
Either `roundrobin' or `priority'.

`roundrobin' randomly selects a URL out of
the list of URLs to start with and proceeds through each of them as it
encounters a failure contacting the host. 

`priority' starts from the first baseurl listed and reads through them
sequentially.

\fBfailovermethod\fR defaults to `roundrobin' if not specified.

.IP \fBkeepalive\fR
Either `1' or `0'. This tells yum whether or not HTTP/1.1 keepalive should be
used with this repository. See the global option in the [main] section above
for more information.

.IP \fBtimeout\fR
Overrides the \fBtimeout\fR option from the [main] section for this repository.

.IP \fBhttp_caching\fR
Overrides the \fBhttp_caching\fR option from the [main] section for this repository.

.IP \fBretries\fR
Overrides the \fBretries\fR option from the [main] section for this repository.

.IP \fBthrottle\fR
Overrides the \fBthrottle\fR option from the [main] section for this
repository.

.IP \fBbandwidth\fR
Overrides the \fBbandwidth\fR option from the [main] section for this
repository.

.IP \fBmetadata_expire \fR
Overrides the \fBmetadata_expire\fR option from the [main] section for this
repository.

.IP \fBmirrorlist_expire \fR
Overrides the \fBmirrorlist_expire\fR option from the [main] section for this
repository.

.IP \fBproxy \fR
url to the proxy server for this repository. Set to '_none_' to disable the 
global proxy setting for this repository. If this is unset it 
inherits it from the global setting

.IP \fBproxy_username \fR
username to use for proxy.
If this is unset it inherits it from the global setting

.IP \fBproxy_password \fR
password for this proxy.
If this is unset it inherits it from the global setting

.IP \fBcost \fR
relative cost of accessing this repository. Useful for weighing one repo's packages
as greater/less than any other. defaults to 1000

.SH "URL INCLUDE SYNTAX"
.LP
The inclusion of external configuration files is supported for /etc/yum/yum.conf
and the .repo files in the /etc/yum/repos.d directory. To include a URL, use a
line of the following format:

include=url://to/some/location

The configuration file will be inserted at the position of the "include=" line.
Included files may contain further include lines. Yum will abort with an error
if an inclusion loop is detected.

.SH "VARIABLES"
.LP
There are a number of variables you can use to ease maintenance of yum's
configuration files. They are available in the values of several options
including \fBname\fR, \fBbaseurl\fR and \fBcommands\fB.
.LP

.IP \fB$releasever\fR
This will be replaced with the value of the version of the package listed
in \fBdistroverpkg\fR. This defaults to the version of `redhat-release'
package.

.IP \fB$arch\fR
This will be replaced with your architecture as listed by os.uname()[4] in
Python.

.IP \fB$basearch\fR
This will be replaced with your base architecture in yum. For example, if
your $arch is i686 your $basearch will be i386.

.IP \fB$YUM0-$YUM9\fR
These will be replaced with the value of the shell environment variable of
the same name. If the shell environment variable does not exist then the
configuration file variable will not be replaced.


.SH "FILES"
.nf
/etc/yum/yum.conf
/etc/yum/repos.d/
/etc/yum/pluginconf.d/

.SH "SEE ALSO"
.LP 
yum(8)
<|MERGE_RESOLUTION|>--- conflicted
+++ resolved
@@ -60,14 +60,11 @@
 install of a package from a local RPM file will be GPG signature checked. The
 default is `0'.
 
-<<<<<<< HEAD
-=======
 .IP \fBrepo_gpgcheck\fR
 Either `1' or `0'. This tells yum whether or not it should perform a GPG
 signature check on the repodata. When this is set in the [main] section it sets the
 default for all repositories. The default is `0'.
 
->>>>>>> eac42df0
 .IP \fBskip_broken\fR
 Either `1' or `0'. Resolve depsolve problems by removing packages that
 are causing problems from the transaction.
